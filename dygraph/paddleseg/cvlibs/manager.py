--- conflicted
+++ resolved
@@ -16,11 +16,13 @@
 from collections.abc import Sequence
 
 
-class ComponentManager(object):
+class ComponentManager:
     """
     Implement a manager class to add the new component properly.
     The component can be added as either class or function type.
-<<<<<<< HEAD
+
+    Args:
+        name (str): The name of component.
 
     Returns:
         A callable object of ComponentManager.
@@ -57,31 +59,6 @@
 
         print(model_manager.components_dict)
         # {'AlexNet': <class '__main__.AlexNet'>, 'ResNet': <class '__main__.ResNet'>}
-=======
-    
-    Args:
-        name (str): the name of component.
-
-    For example:
-        >>> model_manager = ComponentManager()
-        >>> class AlexNet: ...
-        >>> class ResNet: ...
-        >>> model_manager.add_component(AlexNet)
-        >>> model_manager.add_component(ResNet)
-        or pass a sequence alternatively:
-        >>> model_manager.add_component([AlexNet, ResNet])
-        >>> print(model_manager.components_dict)
-    output: {'AlexNet': <class '__main__.AlexNet'>, 'ResNet': <class '__main__.ResNet'>}
-
-    Or an easier way, using it as a Python decorator, while just add it above the class declaration.
-        >>> model_manager = ComponentManager()
-        >>> @model_manager.add_component
-        >>> class AlexNet: ...
-        >>> @model_manager.add_component
-        >>> class ResNet: ...
-        >>> print(model_manager.components_dict)
-    output: {'AlexNet': <class '__main__.AlexNet'>, 'ResNet': <class '__main__.ResNet'>}
->>>>>>> 8d7e35e9
     """
 
     def __init__(self, name=None):
@@ -93,8 +70,7 @@
 
     def __repr__(self):
         name_str = self._name if self._name else self.__class__.__name__
-        return "{}:{}".format(name_str,
-                              list(self._components_dict.keys()))
+        return "{}:{}".format(name_str, list(self._components_dict.keys()))
 
     def __getitem__(self, item):
         if item not in self._components_dict.keys():
@@ -115,7 +91,6 @@
         Add a single component into the corresponding manager.
 
         Args:
-<<<<<<< HEAD
             component (function|class): A new component.
 
         Returns:
@@ -124,9 +99,6 @@
         Raises:
             TypeError: When `component` is neither class nor function.
             KeyError: When `component` was added already.
-=======
-            component (function|class): a new component
->>>>>>> 8d7e35e9
         """
 
         # Currently only support class or function type
@@ -150,17 +122,10 @@
         Add component(s) into the corresponding manager.
 
         Args:
-<<<<<<< HEAD
-            components (function|class|list|tuple): Support 4 types of components.
+            components (function|class|list|tuple): Support four types of components.
 
         Returns:
-            None
-=======
-            components (function|class|list|tuple): support four types of components
-
-        Returns:
-            components (function|class|list|tuple): same with input components
->>>>>>> 8d7e35e9
+            components (function|class|list|tuple): Same with input components.
         """
 
         # Check whether the type is a sequence
