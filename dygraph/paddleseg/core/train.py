--- conflicted
+++ resolved
@@ -121,7 +121,6 @@
             images = data[0]
             images = paddle.reshape(images, images.shape)
             labels = data[1].astype('int64')
-<<<<<<< HEAD
             if fp16:
                 #print(images.name, images, images._place_str)
                 #break
@@ -146,30 +145,8 @@
                 if nranks > 1:
                     logits = ddp_model(images)
                     loss = loss_computation(logits, labels, losses)
-                    # loss = ddp_model.scale_loss(loss)
                     loss.backward()
-                    # ddp_model.apply_collective_grads()
                 else:
-                    #                     restore, _ = paddle.fluid.load_dygraph(
-                    #                         "/ssd1/home/chulutao/semantic-segmentation-convert/ocr_new/model"
-                    #                     )
-                    #                     model.set_dict(restore)
-
-                    #                     #                     images = paddle.arange(6291456, dtype='float32')
-                    #                     #                     images = paddle.reshape(images, (1, 3, 1024, 2048))
-                    #                     images = 5 * paddle.ones(
-                    #                         (1, 3, 1024, 2048), dtype='float32')
-                    #                     print(images)
-                    #                     logits = model(images)
-                    #                     #                     inputs = {'images': images, 'gts': labels}
-                    #                     #                     logits = model(inputs)
-                    #                     a, b, c = logits
-                    #                     print(a)
-                    #                     print(b)
-                    #                     print(c)
-                    #                     print(paddle.sum(a), paddle.sum(b), paddle.sum(c))
-                    #                     exit()
-
                     logits = model(images)
                     loss = loss_computation(logits, labels, losses)
                     loss.backward()
@@ -179,25 +156,27 @@
                               paddle.optimizer.lr.LRScheduler):
                     optimizer._learning_rate.step()
                 model.clear_gradients()
-            # Sum loss over all ranks
-            # if nranks > 1:
-            #     paddle.distributed.all_reduce(loss)
-=======
-            if nranks > 1:
-                logits = ddp_model(images)
-                loss = loss_computation(logits, labels, losses)
-                loss.backward()
-            else:
-                logits = model(images)
-                loss = loss_computation(logits, labels, losses)
-                loss.backward()
-            optimizer.step()
-            lr = optimizer.get_lr()
-            if isinstance(optimizer._learning_rate,
-                          paddle.optimizer.lr.LRScheduler):
-                optimizer._learning_rate.step()
-            model.clear_gradients()
->>>>>>> 5888fddf
+
+                #                     restore, _ = paddle.fluid.load_dygraph(
+                #                         "/ssd1/home/chulutao/semantic-segmentation-convert/ocr_new/model"
+                #                     )
+                #                     model.set_dict(restore)
+
+                #                     #                     images = paddle.arange(6291456, dtype='float32')
+                #                     #                     images = paddle.reshape(images, (1, 3, 1024, 2048))
+                #                     images = 5 * paddle.ones(
+                #                         (1, 3, 1024, 2048), dtype='float32')
+                #                     print(images)
+                #                     logits = model(images)
+                #                     #                     inputs = {'images': images, 'gts': labels}
+                #                     #                     logits = model(inputs)
+                #                     a, b, c = logits
+                #                     print(a)
+                #                     print(b)
+                #                     print(c)
+                #                     print(paddle.sum(a), paddle.sum(b), paddle.sum(c))
+                #                     exit()
+
             avg_loss += loss.numpy()[0]
             train_batch_cost += timer.elapsed_time()
             if (iter) % log_iters == 0 and local_rank == 0:
